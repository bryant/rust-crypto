--- conflicted
+++ resolved
@@ -203,13 +203,8 @@
 
     fn result(&mut self) -> MacResult {
         let mut mac = [0u8, ..16];
-<<<<<<< HEAD
         self.raw_result(mac.as_mut_slice());
-        return MacResult::new(mac[]);
-=======
-        self.raw_result(mac[mut]);
         MacResult::new(mac[])
->>>>>>> 59174c4f
     }
 
     fn raw_result(&mut self, output: &mut [u8]) {
